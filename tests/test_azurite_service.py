import os
import fsspec
import xarray as xr
import numpy as np
import icechunk
import icechunk.xarray as icx
import pytest
import zarr

from ice_stream.mock_data_generator import generate_mock_data
from ice_stream.blocks import (
    select_minimal_variables,
    select_waveform_variables,
    select_high_freq_variables,
    upload_in_intervals,
    upload_single_chunk,
    clean_dataset,
    ensure_null_codec,
)

from tests.helpers import (
    AzuriteStorageClient,
    get_test_data_path,
    open_test_dataset,
    setup_icechunk_repo,
    total_sent_bytes,
)


def test_azurite_basic_operations():
    client = AzuriteStorageClient()
    assert client.create_container() is True

    blob_name = "healthcheck.txt"
    content = "hello from tests"

    assert client.upload_blob(blob_name, content) is True
    assert client.blob_exists(blob_name) is True
    assert client.download_blob(blob_name) == content
    assert client.delete_blob(blob_name) is True


def test_azure_fsspec():
    """Use fsspec to write a file to azure storage via Azurite."""
    CONN_STRING = (
        "DefaultEndpointsProtocol=http;AccountName=devstoreaccount1;"
        "AccountKey=Eby8vdM02xNOcqFlqUwJPLlmEtlCDXJ1OUzFT50uSRZ6IFsuFq2UVErCz4I6tq/K1SZFPTOtr/KBHBeksoGMGw==;"
        "BlobEndpoint=http://127.0.0.1:10000/devstoreaccount1;"
    )

    fs = fsspec.filesystem("filecache", target_protocol="az", target_options={"connection_string": CONN_STRING})

    fs.rm("test-container")
    fs.mkdir("test-container")  # ok

    assert len(fs.ls("test-container")) == 0

    with fs.open("test-container/foo", mode="wb") as file_handle:
        file_handle.write(b"foo")

    assert len(fs.ls("test-container")) == 1


def test_azure_icechunk():
    """Create an empty icechunk repository on Azurite."""
    repo = setup_icechunk_repo("my-container", "my-prefix")
    assert repo is not None


def test_azure_icechunk_xarray_upload(tmp_path):
    """Upload a NetCDF file to Azurite via icechunk using xarray."""
    repo = setup_icechunk_repo("xarray-container", "xarray-prefix")

    session = repo.writable_session("main")
    ds = open_test_dataset()
    start_bytes = total_sent_bytes()
    icx.to_icechunk(ds, session, mode="w")
    session.commit("initial upload")
    used = total_sent_bytes() - start_bytes

    ro = repo.readonly_session("main")
    result = xr.open_dataset(ro.store, engine="zarr")

    assert len(result["timestamp"]) == len(ds["timestamp"])
    assert len(result["high_res_timestamp"]) == len(ds["high_res_timestamp"])
    assert used > 0


def test_azure_icechunk_append(tmp_path):
    """Append extended data to an existing icechunk store."""

    start_bytes = total_sent_bytes()

    repo = setup_icechunk_repo("append-container", "append-prefix")

    base_session = repo.writable_session("main")
    ds_seed = open_test_dataset()
    icx.to_icechunk(ds_seed, base_session, mode="w")
    base_session.commit("initial")

    extended_path = tmp_path / "extended.nc"
    ds_extended = generate_mock_data(
        seed_file=get_test_data_path(),
        output_file=extended_path,
        target_size_mb=10,
    )


    ts_slice = slice(len(ds_seed["timestamp"]), None)
    ds_ts = ds_extended.isel(timestamp=ts_slice)
    ds_ts = ds_ts[[v for v in ds_ts.data_vars if "timestamp" in ds_ts[v].dims]]
    ds_ts = ds_ts.drop_dims("high_res_timestamp", errors="ignore")
    ts_session = repo.writable_session("main")
    icx.to_icechunk(ds_ts, ts_session, append_dim="timestamp")
    ts_session.commit("append timestamp")

    hr_slice = slice(len(ds_seed["high_res_timestamp"]), None)
    ds_hr = ds_extended.isel(high_res_timestamp=hr_slice)
    ds_hr = ds_hr[[v for v in ds_hr.data_vars if "high_res_timestamp" in ds_hr[v].dims]]
    hr_session = repo.writable_session("main")
    icx.to_icechunk(ds_hr, hr_session, append_dim="high_res_timestamp")
    hr_session.commit("append highres")

    used = total_sent_bytes() - start_bytes

    # --- NEW: sanity-check traffic vs. payload size ------------------------
    file_size = extended_path.stat().st_size  # bytes on disk
    # Allow some overhead for protocol traffic but do not require the traffic
    # to match the payload exactly. Low-level network counters can under-report
    # bytes on some platforms.
    assert 0 < used <= file_size * 2
    # ----------------------------------------------------------------------

    ro = repo.readonly_session("main")
    result = xr.open_dataset(ro.store, engine="zarr")

    assert len(result["timestamp"]) == len(ds_extended["timestamp"])
    assert len(result["high_res_timestamp"]) == len(ds_extended["high_res_timestamp"])
    assert used > 0


def test_large_repo_read_performance_azurite(tmp_path) -> None:
    """Upload a moderately sized repo and check last timestamps read quickly."""
    repo = setup_icechunk_repo("perf-container", "perf-prefix")

    large_path = tmp_path / "large.nc"
    generate_mock_data(
        seed_file=get_test_data_path(),
        output_file=large_path,
        target_duration_hours=4,
    )

    ds = xr.open_dataset(large_path)

    ts_start = ds["timestamp"].values[0]
    ts_end = ds["timestamp"].values[-1]
    interval = np.timedelta64(15, "m")

    created_ts = False
    created_hr = False
    current = ts_start
    while current < ts_end:
        next_t = current + interval

        ts_chunk = ds.sel(timestamp=slice(current, next_t))
        ts_chunk = ts_chunk[[v for v in ts_chunk.data_vars if "timestamp" in ts_chunk[v].dims]]
        ts_chunk = ts_chunk.drop_dims("high_res_timestamp", errors="ignore")
        if ts_chunk.sizes.get("timestamp", 0) > 0:
            ts_session = repo.writable_session("main")
            mode = "w" if not created_ts else "a"
            kw = {"append_dim": "timestamp"} if created_ts else {}
            icx.to_icechunk(ts_chunk, ts_session, mode=mode, **kw)
            ts_session.commit("ts chunk")
            created_ts = True

        hr_chunk = ds.sel(high_res_timestamp=slice(current, next_t))
        hr_chunk = hr_chunk[[v for v in hr_chunk.data_vars if "high_res_timestamp" in hr_chunk[v].dims]]
        if hr_chunk.sizes.get("high_res_timestamp", 0) > 0:
            hr_session = repo.writable_session("main")
            mode = "a" if (created_ts or created_hr) else "w"
            kw = {"append_dim": "high_res_timestamp"} if created_hr else {}
            icx.to_icechunk(hr_chunk, hr_session, mode=mode, **kw)
            hr_session.commit("hr chunk")
            created_hr = True

        current = next_t

    ro = repo.readonly_session("main")
    ds_remote = xr.open_dataset(ro.store, engine="zarr")
    last = ds_remote["timestamp"].values[-1]
    first = ds_remote["timestamp"].values[0]
    hours = (last - first) / np.timedelta64(1, "h")
    assert hours >= 4


def test_azure_icechunk_append_new_variables() -> None:
    """Ensure new variables can be added in a later session."""

    container = "var-append-container"
    prefix = "var-append-prefix"
    repo = setup_icechunk_repo(container, prefix)

    ds = open_test_dataset()
    fed_vars = ds.attrs.get("fitted_measurements", "").split()
    first_ds = ds[fed_vars]

    session = repo.writable_session("main")
    icx.to_icechunk(first_ds, session, mode="w")
    session.commit("initial vars")

    storage = icechunk.azure_storage(
        account=os.environ["AZURE_STORAGE_ACCOUNT_NAME"],
        container=container,
        prefix=prefix,
        from_env=True,
        config={
            "azure_storage_use_emulator": "true",
            "azure_allow_http": "true",
        },
    )
    reopened = icechunk.Repository.open(storage)

    ro = reopened.readonly_session("main")
    ds_remote = xr.open_dataset(ro.store, engine="zarr")
    for v in fed_vars:
        assert v in ds_remote.data_vars

    remaining = ds.drop_vars(fed_vars)
    session2 = reopened.writable_session("main")
    icx.to_icechunk(remaining, session2, mode="a")
    session2.commit("append vars")

    ro2 = reopened.readonly_session("main")
    final = xr.open_dataset(ro2.store, engine="zarr")
    for v in ds.data_vars:
        assert v in final.data_vars


<<<<<<< HEAD
def test_azure_icechunk_append_reduced_variables() -> None:
    """Append fitted variables from later timestamps to a partial repo."""

    container = "var-append-reduced-container"
    prefix = "var-append-reduced-prefix"
    repo = setup_icechunk_repo(container, prefix)

    ds = open_test_dataset()
    mid_ts = ds.sizes["timestamp"] // 2
    mid_hr = ds.sizes["high_res_timestamp"] // 2

    first = ds.isel(timestamp=slice(0, mid_ts), high_res_timestamp=slice(0, mid_hr))
    session = repo.writable_session("main")
    icx.to_icechunk(first, session, mode="w")
    session.commit("first half")

    fed_vars = ds.attrs.get("fitted_measurements", "").split()
    second = ds.isel(timestamp=slice(mid_ts, None))[fed_vars]
    second = second.drop_dims("high_res_timestamp", errors="ignore")
    session2 = repo.writable_session("main")
    icx.to_icechunk(second, session2, append_dim="timestamp")
    session2.commit("append fitted")

    ro = repo.readonly_session("main")
    store = ro.store
    drop_vars = [v for v in ds.data_vars if v not in fed_vars]
    ds_fed = xr.open_dataset(store, engine="zarr", drop_variables=drop_vars)

    assert len(ds_fed["timestamp"]) == ds.sizes["timestamp"]
    for v in fed_vars:
        assert len(ds_fed[v]) == ds.sizes["timestamp"]

    import zarr

    hum = zarr.open_array(store, path="humidity_percent")
    assert hum.shape[0] == mid_ts
=======
def test_azure_icechunk_append_new_variables_and_timestamps() -> None:
    """Append remaining variables and timestamps after partial first write."""

    container = "var-append-half-container"
    prefix = "var-append-half-prefix"
    repo = setup_icechunk_repo(container, prefix)

    ds = open_test_dataset()
    fed_vars = ds.attrs.get("fitted_measurements", "").split()
    half = len(ds["timestamp"]) // 2
    first_half = ds[fed_vars].isel(timestamp=slice(0, half))

    session = repo.writable_session("main")
    icx.to_icechunk(first_half, session, mode="w")
    session.commit("initial partial")

    storage = icechunk.azure_storage(
        account=os.environ["AZURE_STORAGE_ACCOUNT_NAME"],
        container=container,
        prefix=prefix,
        from_env=True,
        config={
            "azure_storage_use_emulator": "true",
            "azure_allow_http": "true",
        },
    )
    reopened = icechunk.Repository.open(storage)

    second_half = ds.isel(timestamp=slice(half, None))
    session2 = reopened.writable_session("main")
    icx.to_icechunk(second_half, session2, mode="a", append_dim="timestamp")
    session2.commit("append remaining")

    ro = reopened.readonly_session("main")
    group = zarr.open_group(ro.store, mode="r")
    assert group["timestamp"].shape[0] == len(ds["timestamp"])
    for v in ds.data_vars:
        assert v in group
    for v in fed_vars:
        assert group[v].shape[0] == len(ds["timestamp"])
    extra_var = next(
        v for v in ds.data_vars if "timestamp" in ds[v].dims and v not in fed_vars
    )
    assert group[extra_var].shape[0] == len(ds["timestamp"]) - half
>>>>>>> ef7a2482


def test_azure_repo_size_24h_minimal(tmp_path, artifacts) -> None:
    """Upload 24h of minimal variables in 15minute increments and report size."""

    container = "day-size-container"
    prefix = "day-size-prefix"
    repo = setup_icechunk_repo(container, prefix)

    full_day = tmp_path / "full_day.nc"
    ds_full = generate_mock_data(
        seed_file=get_test_data_path(),
        output_file=full_day,
        target_duration_hours=24,
    )

    # Select only minimal variables
    min_vars = {"json"}
    min_vars.update(v for v in ds_full.data_vars if "retro" in ds_full[v].dims)
    min_vars.update(
        [
            "temperature_k",
            "pressure_torr",
            "humidity_percent",
            "signal_strength_dbm",
            "measurement_validity",
            "diagnostics_settings_id",
        ]
    )
    for name in ds_full.attrs.get("fitted_measurements", "").split():
        min_vars.add(name)
        err = name + "_err"
        if err not in ds_full:
            err = name + "_stderr"
        if err in ds_full:
            min_vars.add(err)

    ds = ds_full[sorted(min_vars)]

    # Drop coordinates unrelated to the minimal variables
    used_dims: set[str] = set()
    for var in ds.data_vars:
        used_dims.update(ds[var].dims)
    drop_coords = [c for c in ds.coords if set(ds[c].dims).isdisjoint(used_dims)]
    ds = ds.drop_vars(drop_coords)

    # Remove inherited encodings and ensure strings are unicode
    for name in list(ds.variables):
        ds[name].encoding.clear()
        if ds[name].dtype.kind in {"S", "O"}:
            ds[name] = ds[name].astype(str)
            ds[name].encoding.clear()

    interval = np.timedelta64(15, "m")
    ts_start = ds["timestamp"].values[0]
    ts_end = ds["timestamp"].values[-1]

    first_end = ts_start + interval
    first_slice = ds.sel(timestamp=slice(ts_start, first_end))
    session = repo.writable_session("main")
    icx.to_icechunk(first_slice, session, mode="w")
    session.commit("initial chunk")

    current = first_end
    while current < ts_end:
        next_t = current + interval
        chunk = ds.sel(timestamp=slice(current, next_t))
        if chunk.sizes.get("timestamp", 0) > 0:
            session = repo.writable_session("main")
            icx.to_icechunk(chunk, session, mode="a", append_dim="timestamp")
            session.commit("append chunk")
        current = next_t

    ro = repo.readonly_session("main")
    ds_remote = xr.open_dataset(ro.store, engine="zarr")
    assert set(ds_remote.data_vars) == min_vars
    assert len(ds_remote["timestamp"]) == len(ds["timestamp"])

    client = AzuriteStorageClient()
    client.container_name = container
    container_client = client.blob_service_client.get_container_client(container)
    total_bytes = sum(
        blob.size for blob in container_client.list_blobs(name_starts_with=prefix)
    )

    # Save size details to artifacts for CI
    artifacts.save_text(
        "repo_size.txt",
        f"total_bytes={total_bytes}\n"
        f"total_megabytes={total_bytes/(1024*1024):.2f}\n"
    )

    assert 0 < total_bytes < 50 * 1024 * 1024


def test_azure_repo_append_waveform_highfreq(tmp_path, artifacts) -> None:
    """Append waveform and high-frequency data and compare repo sizes."""

    full_day = tmp_path / "full_day.nc"
    ds_full = generate_mock_data(
        seed_file=get_test_data_path(),
        output_file=full_day,
        target_duration_hours=24,
    )

    # --- chunked repository -------------------------------------------------
    chunk_container = "chunked-container"
    chunk_prefix = "chunked-prefix"
    repo_chunk = setup_icechunk_repo(chunk_container, chunk_prefix)

    ds_min = select_minimal_variables(ds_full)
    upload_in_intervals(repo_chunk, ds_min, "timestamp", np.timedelta64(15, "m"))

    ds_wave = select_waveform_variables(ds_full, ds_min.data_vars)
    ds_wave = ds_wave.drop_vars("waveforms_wavenumbers", errors="ignore")
    ensure_null_codec()
    wave_session = repo_chunk.writable_session("main")
    icx.to_icechunk(ds_wave, wave_session, mode="a")
    wave_session.commit("append waveforms")

    ds_high = select_high_freq_variables(ds_full)
    upload_in_intervals(
        repo_chunk, ds_high, "high_res_timestamp", np.timedelta64(4, "h"), mode_first="a"
    )

    ro = repo_chunk.readonly_session("main")
    ds_remote = xr.open_dataset(ro.store, engine="zarr")
    expected_vars = set(ds_full.data_vars) - {"waveforms_wavenumbers"}
    assert set(ds_remote.data_vars) == expected_vars
    assert len(ds_remote["timestamp"]) == len(ds_full["timestamp"])
    assert len(ds_remote["high_res_timestamp"]) == len(ds_full["high_res_timestamp"])

    client = AzuriteStorageClient()
    client.container_name = chunk_container
    container_client = client.blob_service_client.get_container_client(chunk_container)
    chunked_bytes = sum(
        blob.size for blob in container_client.list_blobs(name_starts_with=chunk_prefix)
    )

    # --- single-chunk repository -------------------------------------------
    single_container = "single-container"
    single_prefix = "single-prefix"
    repo_single = setup_icechunk_repo(single_container, single_prefix)
    upload_single_chunk(repo_single, clean_dataset(ds_full))

    client.container_name = single_container
    container_client = client.blob_service_client.get_container_client(single_container)
    single_bytes = sum(
        blob.size for blob in container_client.list_blobs(name_starts_with=single_prefix)
    )

    artifacts.save_text(
        "repo_size_full.txt",
        f"chunked_bytes={chunked_bytes}\nchunked_mb={chunked_bytes/(1024*1024):.2f}\n"
        f"single_bytes={single_bytes}\nsingle_mb={single_bytes/(1024*1024):.2f}\n",
    )

    assert chunked_bytes > 0
    assert single_bytes > 0
<|MERGE_RESOLUTION|>--- conflicted
+++ resolved
@@ -236,7 +236,6 @@
         assert v in final.data_vars
 
 
-<<<<<<< HEAD
 def test_azure_icechunk_append_reduced_variables() -> None:
     """Append fitted variables from later timestamps to a partial repo."""
 
@@ -273,7 +272,8 @@
 
     hum = zarr.open_array(store, path="humidity_percent")
     assert hum.shape[0] == mid_ts
-=======
+
+    
 def test_azure_icechunk_append_new_variables_and_timestamps() -> None:
     """Append remaining variables and timestamps after partial first write."""
 
@@ -318,7 +318,7 @@
         v for v in ds.data_vars if "timestamp" in ds[v].dims and v not in fed_vars
     )
     assert group[extra_var].shape[0] == len(ds["timestamp"]) - half
->>>>>>> ef7a2482
+
 
 
 def test_azure_repo_size_24h_minimal(tmp_path, artifacts) -> None:
